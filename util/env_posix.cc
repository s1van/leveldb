--- conflicted
+++ resolved
@@ -1069,14 +1069,11 @@
     ptr=NewBloomFilterPolicy2(16);
     delete ptr;
 
-<<<<<<< HEAD
     if (HasSSE4_2())
         crc32c::SwitchToHardwareCRC();
 
     PerformanceCounters::Init(false);
 
-=======
->>>>>>> ccb55d87
 }
 
 Env* Env::Default() {
